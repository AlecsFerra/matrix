--- conflicted
+++ resolved
@@ -629,7 +629,6 @@
     sigAtTop = (\row -> switchRows 1 row mtx) <$> goodRow
         where
         significantRow n = getElem n 1 mtx /= 0
-<<<<<<< HEAD
         goodRow = case listToMaybe (filter significantRow [1..nrows mtx]) of
             Nothing -> Left "Attempt to invert a non-invertible matrix"
             Just x -> return x
@@ -638,14 +637,6 @@
             comb <- mapM combinator [2..nrows mtx]
             firstRow <- normalizedFirstRow
             return $ (foldr (.) id comb) firstRow
-=======
-        goodRow = fromMaybe
-            (error "Attempt to invert a non-invertible matrix")
-            (listToMaybe (filter significantRow [1 .. ncols mtx]))
-
-    normalizedFirstRow = scaleRow (1 / getElem 1 1 sigAtTop) 1 sigAtTop
-    clearedLeft = foldr (.) id (map combinator [2..nrows mtx]) normalizedFirstRow
->>>>>>> efb5c8f0
         where
         combinator n = (\normalizedFirstRow'  ->combineRows n (-getElem n 1 normalizedFirstRow') 1) <$> normalizedFirstRow
 
